import type { ChangelogConfig } from "./config";
import { execCommand } from "./exec";

export interface GitCommitAuthor {
  name: string;
  email: string;
}

export interface RawGitCommit {
  message: string;
  body: string;
  shortHash: string;
  author: GitCommitAuthor;
}

export interface Reference {
  type: "hash" | "issue" | "pull-request";
  value: string;
}

export interface GitCommit extends RawGitCommit {
  description: string;
  type: string;
  scope: string;
  references: Reference[];
  authors: GitCommitAuthor[];
  isBreaking: boolean;
  revertedHashes: string[];
}

export interface RevertPair {
  shortRevertingHash: string;
  revertedHash: string;
}

export async function getLastGitTag() {
  const r = await execCommand("git", ["describe", "--tags", "--abbrev=0"])
    .then((r) => r.split("\n"))
    .catch(() => []);
  return r.at(-1);
}

export async function getCurrentGitBranch() {
  return await execCommand("git", ["rev-parse", "--abbrev-ref", "HEAD"]);
}

export async function getCurrentGitTag() {
  return await execCommand("git", ["tag", "--points-at", "HEAD"]);
}

export async function getCurrentGitRef() {
  return (await getCurrentGitTag()) || (await getCurrentGitBranch());
}

export async function getGitRemoteURL(cwd: string, remote = "origin") {
  return await execCommand("git", [
    `--work-tree=${cwd}`,
    "remote",
    "get-url",
    remote,
  ]);
}

export async function getGitDiff(
  from: string | undefined,
  to = "HEAD"
): Promise<RawGitCommit[]> {
  // https://git-scm.com/docs/pretty-formats
  const r = await execCommand("git", [
    "--no-pager",
    "log",
    `${from ? `${from}...` : ""}${to}`,
    '--pretty="----%n%s|%h|%an|%ae%n%b"',
    "--name-status",
  ]);
  return r
    .split("----\n")
    .splice(1)
    .map((line) => {
      const [firstLine, ..._body] = line.split("\n");
      const [message, shortHash, authorName, authorEmail] =
        firstLine.split("|");
      const r: RawGitCommit = {
        message,
        shortHash,
        author: { name: authorName, email: authorEmail },
        body: _body.join("\n"),
      };
      return r;
    });
}

export function parseCommits(
  commits: RawGitCommit[],
  config: ChangelogConfig
): GitCommit[] {
  return commits
    .map((commit) => parseGitCommit(commit, config))
    .filter(Boolean);
}

// https://www.conventionalcommits.org/en/v1.0.0/
// https://regex101.com/r/FSfNvA/1
const ConventionalCommitRegex =
  /(?<type>[a-z]+)(\((?<scope>.+)\))?(?<breaking>!)?: (?<description>.+)/i;
const CoAuthoredByRegex = /co-authored-by:\s*(?<name>.+)(<(?<email>.+)>)/gim;
const PullRequestRE = /\([ a-z]*(#\d+)\s*\)/gm;
const IssueRE = /(#\d+)/gm;
const RevertHashRE = /This reverts commit (?<hash>[\da-f]{40})./gm;

export function parseGitCommit(
  commit: RawGitCommit,
  config: ChangelogConfig
): GitCommit | null {
  const match = commit.message.match(ConventionalCommitRegex);
  if (!match) {
    return null;
  }

  const type = match.groups.type;

  let scope = match.groups.scope || "";
  scope = config.scopeMap[scope] || scope;

  const isBreaking = Boolean(match.groups.breaking);
  let description = match.groups.description;

  // Extract references from message
  const references: Reference[] = [];
  for (const m of description.matchAll(PullRequestRE)) {
    references.push({ type: "pull-request", value: m[1] });
  }
  for (const m of description.matchAll(IssueRE)) {
    if (!references.some((i) => i.value === m[1])) {
      references.push({ type: "issue", value: m[1] });
    }
  }
  references.push({ value: commit.shortHash, type: "hash" });

  // Remove references and normalize
  description = description.replace(PullRequestRE, "").trim();

  // Extract the reverted hashes.
  const revertedHashes = [];
  const matchedHashes = commit.body.matchAll(RevertHashRE);
  for (const matchedHash of matchedHashes) {
    revertedHashes.push(matchedHash.groups.hash);
  }

  // Find all authors
  const authors: GitCommitAuthor[] = [commit.author];
  for (const match of commit.body.matchAll(CoAuthoredByRegex)) {
    authors.push({
      name: (match.groups.name || "").trim(),
      email: (match.groups.email || "").trim(),
    });
  }

  return {
    ...commit,
    authors,
    description,
    type,
    scope,
    references,
    isBreaking,
    revertedHashes,
  };
<<<<<<< HEAD
}

export function filterCommits(
  commits: GitCommit[],
  config: ChangelogConfig
): GitCommit[] {
  const commitsWithNoDeps = commits.filter(
    (c) =>
      config.types[c.type] &&
      !(c.type === "chore" && c.scope === "deps" && !c.isBreaking)
  );

  let resolvedCommits: GitCommit[] = [];
  let revertWatchList: RevertPair[] = [];
  for (const commit of commitsWithNoDeps) {
    // Include the reverted hashes in the watch list
    if (commit.revertedHashes.length > 0) {
      revertWatchList.push(
        ...commit.revertedHashes.map(
          (revertedHash) =>
            ({
              revertedHash,
              shortRevertingHash: commit.shortHash,
            } as RevertPair)
        )
      );
    }

    // Find the commits which revert the current commit being evaluated
    const shortRevertingHashes = revertWatchList
      .filter((pair) => pair.revertedHash.startsWith(commit.shortHash))
      .map((pair) => pair.shortRevertingHash);

    if (shortRevertingHashes.length > 0) {
      // Remove commits that reverts this current commit
      resolvedCommits = resolvedCommits.filter(
        (resolvedCommit) =>
          !shortRevertingHashes.includes(resolvedCommit.shortHash)
      );

      // Unwatch reverting hashes that has been resolved
      revertWatchList = revertWatchList.filter(
        (watchedRevert) =>
          !shortRevertingHashes.includes(watchedRevert.shortRevertingHash)
      );
    } else {
      // If the current commit is known not to have been reverted, put it to resolved commits.
      resolvedCommits = [...resolvedCommits, commit];
    }
  }

  return resolvedCommits;
}

async function execCommand(cmd: string, args: string[]) {
  const { execa } = await import("execa");
  const res = await execa(cmd, args);
  return res.stdout;
=======
>>>>>>> 1b5fa2d4
}<|MERGE_RESOLUTION|>--- conflicted
+++ resolved
@@ -166,7 +166,6 @@
     isBreaking,
     revertedHashes,
   };
-<<<<<<< HEAD
 }
 
 export function filterCommits(
@@ -219,12 +218,4 @@
   }
 
   return resolvedCommits;
-}
-
-async function execCommand(cmd: string, args: string[]) {
-  const { execa } = await import("execa");
-  const res = await execa(cmd, args);
-  return res.stdout;
-=======
->>>>>>> 1b5fa2d4
 }